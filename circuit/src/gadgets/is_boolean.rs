--- conflicted
+++ resolved
@@ -56,12 +56,8 @@
 	}
 
 	/// Synthesize the circuit.
-<<<<<<< HEAD
-	pub fn synthesize( &self, config: IsBooleanConfig, mut layouter: impl Layouter<F>,
-=======
 	pub fn synthesize(
 		&self, config: IsBooleanConfig, mut layouter: impl Layouter<F>,
->>>>>>> 8132c01b
 	) -> Result<AssignedCell<F, F>, Error> {
 		layouter.assign_region(
 			|| "is_boolean",
@@ -122,12 +118,8 @@
 			TestConfig { is_bool, temp }
 		}
 
-<<<<<<< HEAD
-		fn synthesize( &self, config: TestConfig, mut layouter: impl Layouter<F>,
-=======
 		fn synthesize(
 			&self, config: TestConfig, mut layouter: impl Layouter<F>,
->>>>>>> 8132c01b
 		) -> Result<(), Error> {
 			let numba = layouter.assign_region(
 				|| "temp",
